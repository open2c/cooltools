--- conflicted
+++ resolved
@@ -205,15 +205,9 @@
 def make_saddle(getmatrix, binedges, digitized, contact_type, regions=None,
                 trim_outliers=False, verbose=False):
     """
-<<<<<<< HEAD
-    Make a matrix of average interaction probabilities between genomic bin pairs
-    as a function of a specified genomic track. The provided genomic track must
-    be pre-quantized as integers (i.e. digitized).
-=======
     Make a matrix of average interaction probabilities between genomic bin
     pairs as a function of a specified genomic track. The provided genomic
     track must be pre-quantized as integers (i.e. digitized).
->>>>>>> eca55d68
 
     Parameters
     ----------
@@ -256,11 +250,7 @@
         regions = [bioframe.parse_region(reg) for reg in regions]
 
     digitized_tracks = {
-<<<<<<< HEAD
-        reg:bioframe.bedslice(
-=======
         reg: bioframe.bedslice(
->>>>>>> eca55d68
             digitized_df.groupby('chrom'), reg[0], reg[1], reg[2])[name]
         for reg in regions}
 
