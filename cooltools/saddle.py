--- conflicted
+++ resolved
@@ -475,14 +475,6 @@
     if contact_type == "cis":
         # only symmetric intra-chromosomal regions :
         supports = list(zip(view_df[view_name_col], view_df[view_name_col]))
-<<<<<<< HEAD
-        if not bioframe.is_cataloged(
-            expected, view_df, df_view_col="region1", view_name_col=view_name_col
-        ):
-            raise ValueError("Region names in expected are not cataloged in view_df.")
-=======
-
->>>>>>> 5ec504ff
         getmatrix = _make_cis_obsexp_fetcher(
             clr,
             expected,
