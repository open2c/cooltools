--- conflicted
+++ resolved
@@ -337,7 +337,7 @@
 
     for region in regions:
         if len(region) == 1:
-            (chrom,) = region
+            chrom, = region
             start1, end1 = 0, clr.chromsizes[chrom]
             start2, end2 = start1, end1
         elif len(region) == 3:
@@ -513,7 +513,7 @@
         if isinstance(region, str):
             region = bioframe.parse_region(region)
         if len(region) == 1:
-            (chrom,) = region
+            chrom, = region
             start1, end1 = 0, clr.chromsizes[chrom]
             start2, end2 = start1, end1
         elif len(region) == 2:
@@ -547,31 +547,17 @@
     pixels = clr.pixels()[lo:hi]
     pixels = cooler.annotate(pixels, bins, replace=False)
 
-<<<<<<< HEAD
-    pixels = pixels[pixels["chrom1"] == pixels["chrom2"]].copy()
+    pixels["support1"] = assign_supports(pixels, supports, suffix="1")
+    pixels["support2"] = assign_supports(pixels, supports, suffix="2")
+    pixels = pixels[pixels["support1"] == pixels["support2"]].copy()
+
     pixels["diag"] = pixels["bin2_id"] - pixels["bin1_id"]
     for field, t in transforms.items():
         pixels[field] = t(pixels)
 
-    pixels["support"] = assign_supports(pixels, supports, suffix="1")
-
-    pixel_groups = dict(iter(pixels.groupby("support")))
+    pixelgroups = dict(iter(pixels.groupby("support1")))
     return {
-        int(i): group.groupby("diag")[fields].sum() for i, group in pixel_groups.items()
-=======
-    pixels['support1'] = assign_supports(pixels, supports, suffix='1')
-    pixels['support2'] = assign_supports(pixels, supports, suffix='2')
-    pixels = pixels[pixels['support1'] == pixels['support2']].copy()
-
-    pixels['diag'] = pixels['bin2_id'] - pixels['bin1_id']
-    for field, t in transforms.items():
-        pixels[field] = t(pixels)
-
-    pixelgroups = dict(iter(pixels.groupby('support1')))
-    return {
-        int(i): group.groupby('diag')[fields].sum()
-        for i, group in pixelgroups.items()
->>>>>>> cb77cf21
+        int(i): group.groupby("diag")[fields].sum() for i, group in pixelgroups.items()
     }
 
 
@@ -590,13 +576,8 @@
     for field, t in transforms.items():
         pixels[field] = t(pixels)
 
-<<<<<<< HEAD
     pixels["support1"] = assign_supports(pixels, supports1, suffix="1")
-    pixels["support2"] = assign_supports(pixels, supports1, suffix="2")
-=======
-    pixels['support1'] = assign_supports(pixels, supports1, suffix='1')
-    pixels['support2'] = assign_supports(pixels, supports2, suffix='2')
->>>>>>> cb77cf21
+    pixels["support2"] = assign_supports(pixels, supports2, suffix="2")
 
     pixel_groups = dict(iter(pixels.groupby(["support1", "support2"])))
     return {
