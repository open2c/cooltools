--- conflicted
+++ resolved
@@ -1556,11 +1556,7 @@
 
     if view_df is None:
         # Generate viewframe from clr.chromsizes:
-<<<<<<< HEAD
-        view_df = bioframe.make_viewframe( clr.chromsizes )
-=======
         view_df = make_cooler_view(clr)
->>>>>>> 5ec504ff
     else:
         # Make sure view_df is a proper viewframe
         try:
