--- conflicted
+++ resolved
@@ -1,12 +1,8 @@
 import numpy as np
 import pandas as pd
-<<<<<<< HEAD
-from more_itertools import is_sorted
-=======
 from itertools import tee, starmap
 from operator import gt
 from copy import copy
->>>>>>> 5ec504ff
 
 # Test data download requirements:
 import requests
@@ -410,60 +406,6 @@
 """.format(**data))
 
 
-<<<<<<< HEAD
-def read_expected(
-    fname,
-    contact_type="cis",
-    expected_value_cols=["count.avg","balanced.avg"],
-    verify_view=None,
-    verify_cooler=None,
-    ):
-    """
-    Read an expected from a file.
-    Expected must conform v1.0 format
-    https://github.com/open2c/cooltools/issues/217
-
-    Parameters
-    ----------
-    fname : str
-        Path to a tsv file with expected
-    contact_type : str
-        cis and trans expected have different formats
-    expected_value_cols : list of str
-        Names of the column with the values of expected.
-        Summaries and averaged values can be requested.
-    verify_view : None or viewframe
-        Viewframe that defines regions in expected. Used for
-        verifications. All verifications are skipped if None.
-    verify_cooler : None or cooler
-        Cooler object to use when verifying if expected
-        is compatible. No verifications is performed when None.
-
-    Returns
-    -------
-    expected_df : pd.DataFrame
-        DataFrame with the expected
-    """
-    if contact_type == "cis":
-        # that's what we expect as column names:
-        expected_columns = ["region1", "region2", "diag", "n_valid"]
-        # expected dtype as a rudimentary form of validation:
-        expected_dtypes = {
-            "region1": np.str,
-            "region2": np.str,
-            "diag": np.int64,
-            "n_valid": np.int64,
-        }
-    elif contact_type == "trans":
-        # that's what we expect as column names:
-        expected_columns = ["region1", "region2", "n_valid"]
-        # expected dtype as a rudimentary form of validation:
-        expected_dtypes = {
-            "region1": np.str,
-            "region2": np.str,
-            "n_valid": np.int64,
-        }
-=======
 def make_cooler_view(clr, ucsc_names=False):
     """
     Generate a full chromosome viewframe
@@ -531,68 +473,11 @@
         expected_dtypes = copy(schemas.diag_expected_dtypes) # mutable copy
     elif contact_type == "trans":
         expected_dtypes = copy(schemas.block_expected_dtypes) # mutable copy
->>>>>>> 5ec504ff
     else:
         raise ValueError(
             f"Incorrect contact_type: {contact_type}, only cis and trans are supported."
         )
 
-<<<<<<< HEAD
-    # add columns with values and their dtype (float64):
-    for name in expected_value_cols:
-        expected_columns.append(name)
-        expected_dtypes[name] = np.float64
-
-
-    try:
-        expected_df = pd.read_table(
-            fname,
-            usecols=expected_columns,
-            dtype=expected_dtypes,
-        )
-    except ValueError as e:
-        raise ValueError(
-            "input expected does not match the schema\n"
-            "tab-separated expected file must have a header as well"
-        )
-
-    # add some validations before returning
-
-    # Check that view regions are named as in expected table.
-    # Note that since cooltools v0.5 we do not support parsing region names:
-    # https://github.com/open2c/cooltools/issues/262
-    if verify_view is not None:
-        if contact_type == "cis":
-            if not bioframe.is_cataloged(
-                verify_view,
-                expected_df,
-                df_view_col="name",
-                view_name_col="region1",
-            ):
-                raise ValueError(
-                    "View regions are not in the expected table. Provide expected table for the same regions"
-                )
-        if contact_type == "trans":
-            # Check region names:
-            _all_expected_regions = expected_df[["region1", "region2"]].values.flatten()
-            if not np.all(verify_view["name"].isin(_all_expected_regions)):
-                raise ValueError(
-                    "View regions are not in the expected table. Provide expected table for the same regions"
-                )
-
-    # check if the number of diagonals is correct:
-    if contact_type == "cis":
-        if (verify_cooler is not None) and (verify_view is not None):
-            # pass
-            # check number of bins per region in cooler and expected table
-            # compute # of bins by comparing matching indexes
-            for (name1, name2), group in expected_df.groupby(["region1","region2"]):
-                expected_n_diags = len(group)
-                if name1 == name2:
-                    region = verify_view.set_index("name").loc[name1]
-                    lo, hi = verify_cooler.extent(region)
-                    region_n_diags = hi - lo
-=======
     # that's what we expect as column names:
     expected_columns = [col for col in expected_dtypes]
     # separate "structural" columns: region1/2 and diag if "cis":
@@ -744,31 +629,20 @@
                     region = verify_view.set_index("name").loc[name1]
                     lo, hi = verify_cooler.extent(region)
                     n_diags_cooler = hi - lo
->>>>>>> 5ec504ff
                 else:
                     region1 = verify_view.set_index("name").loc[name1]
                     region2 = verify_view.set_index("name").loc[name2]
                     lo1, hi1 = verify_cooler.extent(region1)
                     lo2, hi2 = verify_cooler.extent(region2)
-<<<<<<< HEAD
-                    if not is_sorted([lo2, hi2, lo1, hi1]):
-                        raise ValueError(f"Only upper right cis regions are supported, {name1}:{name2} is not")
-                    # rectangle that is fully contained within upper-right part of the heatmap
-                    region_n_diags = (hi1 - lo1) + (hi2 - lo2) - 1
-            if expected_n_diags != region_n_diags:
-=======
                     if not _is_sorted_ascending([lo1, hi1, lo2, hi2]):
                         raise ValueError(f"Only upper right cis regions are supported, {name1}:{name2} is not")
                     # rectangle that is fully contained within upper-right part of the heatmap
                     n_diags_cooler = (hi1 - lo1) + (hi2 - lo2) - 1
             if n_diags_expected != n_diags_cooler:
->>>>>>> 5ec504ff
                 raise ValueError(
                     "Region shape mismatch between expected and cooler. "
                     "Are they using the same resolution?"
                 )
-<<<<<<< HEAD
-=======
     except Exception as e:
         if raise_errors:
             raise e
@@ -986,16 +860,10 @@
             raise ValueError(
                 "provided expected is not compatible with the specified view and/or cooler"
             ) from e
->>>>>>> 5ec504ff
 
     return expected_df
 
 
-<<<<<<< HEAD
-def read_viewframe(
-    fname,
-    verify_cooler_view=None,
-=======
 
 def is_compatible_viewframe(
         view_df,
@@ -1070,7 +938,6 @@
     view_fname,
     verify_cooler=None,
     check_sorting=False,
->>>>>>> 5ec504ff
     ):
     """
     Read a BED file with regions that conforms
@@ -1078,12 +945,6 @@
 
     Parameters
     ----------
-<<<<<<< HEAD
-    fname : str
-        Path to a BED file with regions.
-    verify_cooler_view : None or viewframe
-        Viewframe with entire chromosome sizes
-=======
     view_fname : str
         Path to a BED file with regions.
     verify_cooler : cooler | None
@@ -1092,27 +953,12 @@
     check_sorting : bool
         Check is regions in view_df are sorted as in
         chromosomes in cooler.
->>>>>>> 5ec504ff
 
     Returns
     -------
     view_df : pd.DataFrame
         DataFrame with the viewframe
     """
-<<<<<<< HEAD
-    # define chromsizes based on verify_cooler_view
-    chromsizes = None if (verify_cooler_view is None) else \
-        verify_cooler_view.set_index("chrom")["end"]
-    # read BED file assuming bed4/3 formats (with names-columns and without):
-    try:
-        view_df = bioframe.read_table(fname, schema="bed4", index_col=False)
-    except Exception:
-        view_df = bioframe.read_table(fname, schema="bed3", index_col=False)
-    # Convert view dataframe to viewframe:
-    try:
-        view_df = bioframe.make_viewframe(view_df) if (verify_cooler_view is None) else \
-            bioframe.make_viewframe(view_df, check_bounds=chromsizes)
-=======
 
     # read BED file assuming bed4/3 formats (with names-columns and without):
     try:
@@ -1126,22 +972,11 @@
     # Convert view dataframe to viewframe:
     try:
             view_df = bioframe.make_viewframe(view_df)
->>>>>>> 5ec504ff
     except ValueError as e:
         raise ValueError(
             "View table is incorrect, please, comply with the format. "
         ) from e
 
-<<<<<<< HEAD
-    # Check that input view is contained in cooler bounds, but not vice versa (because cooler may have more regions):
-    if verify_cooler_view is not None:
-        if not bioframe.is_contained(view_df, verify_cooler_view):
-            raise ValueError(
-                "View regions are not contained in cooler chromsizes bounds"
-            )
-
-    return view_df
-=======
     if verify_cooler is not None:
         try:
             _ = is_compatible_viewframe(
@@ -1196,5 +1031,4 @@
         else:
             return False
     else:
-        return True
->>>>>>> 5ec504ff
+        return True