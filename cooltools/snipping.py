from functools import partial
import warnings

import numpy as np
import pandas as pd
import bioframe

from .lib.common import assign_regions, is_compatible_viewframe, is_compatible_expected
from .lib.numutils import LazyToeplitz
import warnings

import multiprocessing


def expand_align_features(features_df, flank, resolution, format="bed"):
    """Short summary.

    Parameters
    ----------
    features_df : pd.DataFrame
        Dataframe with feature coordinates.
    flank : int
        Flank size to add to the central bin of each feature.
    resolution : int
        Size of the bins to use.
    format : str
        "bed" or "bedpe" format: has to have 'chrom', 'start', 'end'
        or 'chrom1', 'start1', 'end1', 'chrom2', 'start2', 'end1' columns, repectively.

    Returns
    -------
    pd.DataFrame
        DataFrame with features with new columns
           "center",  "exp_start"   "exp_end"
        or "center1", "exp_start1", "exp_end1",
           "center2", "exp_start2", "exp_end2", depending on format.

    """
    features_df = features_df.copy()
    if format == "bed":
        features_df[["orig_start", "orig_end"]] = features_df[["start", "end"]]
        features_df["center"] = (features_df["start"] + features_df["end"]) / 2
        features_df["start"] = (
            np.floor(features_df["center"] / resolution) * resolution - flank
        ).astype(int)
        features_df["end"] = (
            np.floor(features_df["center"] / resolution + 1) * resolution + flank
        ).astype(int)
    elif format == "bedpe":
        features_df[
            ["orig_start1", "orig_end1", "orig_start2", "orig_end2"]
        ] = features_df[["start1", "end1", "start2", "end2"]]
        features_df["center1"] = (features_df["start1"] + features_df["end1"]) / 2
        features_df["center2"] = (features_df["start2"] + features_df["end2"]) / 2
        features_df["start1"] = (
            np.floor(features_df["center1"] / resolution) * resolution - flank
        ).astype(int)
        features_df["end1"] = (
            np.floor(features_df["center1"] / resolution + 1) * resolution + flank
        ).astype(int)
        features_df["start2"] = (
            np.floor(features_df["center2"] / resolution) * resolution - flank
        ).astype(int)
        features_df["end2"] = (
            np.floor(features_df["center2"] / resolution + 1) * resolution + flank
        ).astype(int)
    return features_df


def make_bin_aligned_windows(
    binsize,
    chroms,
    centers_bp,
    flank_bp=0,
    region_start_bp=0,
    ignore_index=False,
):
    """
        Convert genomic loci into bin spans on a fixed bin-    resolution : int
    size segmentation of a
        genomic region. Window limits are adjusted to align with bin edges.

        Parameters
        -----------
        binsize : int
            Bin size (resolution) in base pairs.
        chroms : 1D array-like
            Column of chromosome names.
        centers_bp : 1D or nx2 array-like
            If 1D, center points of each window. If 2D, the starts and ends.
        flank_bp : int
            Distance in base pairs to extend windows on either side.
        region_start_bp : int, optional
            If region is a subset of a chromosome, shift coordinates by this amount.
            Default is 0.

        Returns
        -------
        DataFrame with columns:
            'chrom'        - chromosome
            'start', 'end' - window limits in base pairs
            'lo', 'hi'     - window limits in bins

    """
    if not (flank_bp % binsize == 0):
        raise ValueError("Flanking distance must be divisible by the bin size.")

    if isinstance(chroms, pd.Series) and not ignore_index:
        index = chroms.index
    else:
        index = None

    chroms = np.asarray(chroms)
    centers_bp = np.asarray(centers_bp)
    if len(centers_bp.shape) == 2:
        left_bp = centers_bp[:, 0]
        right_bp = centers_bp[:, 1]
    else:
        left_bp = right_bp = centers_bp

    if np.any(left_bp > right_bp):
        raise ValueError("Found interval with end > start.")

    left = left_bp - region_start_bp
    right = right_bp - region_start_bp
    left_bin = (left / binsize).astype(int)
    right_bin = (right / binsize).astype(int)
    flank_bin = flank_bp // binsize

    lo = left_bin - flank_bin
    hi = right_bin + flank_bin + 1
    windows = pd.DataFrame(index=index)
    windows["chrom"] = chroms
    windows["start"] = lo * binsize
    windows["end"] = hi * binsize
    windows["lo"] = lo
    windows["hi"] = hi
    return windows


def _pileup(data_select, data_snip, arg):
    support, feature_group = arg

    # return empty snippets if region is unannotated:
    if len(support) == 0:
        if "start" in feature_group:  # on-diagonal off-region case:
            lo = feature_group["lo"].values
            hi = feature_group["hi"].values
            s = hi - lo  # Shape of individual snips
            assert (
                s.max() == s.min()
            ), "Pileup accepts only the windows of the same size"
            stack = np.full((s[0], s[0], len(feature_group)), np.nan)
        else:  # off-diagonal off-region case:
            lo1 = feature_group["lo1"].values
            hi1 = feature_group["hi1"].values
            lo2 = feature_group["lo2"].values
            hi2 = feature_group["hi2"].values
            s1 = hi1 - lo1  # Shape of individual snips
            s2 = hi1 - lo1
            assert (
                s1.max() == s1.min()
            ), "Pileup accepts only the windows of the same size"
            assert (
                s2.max() == s2.min()
            ), "Pileup accepts only the windows of the same size"
            stack = np.full((s1[0], s2[0], len(feature_group)), np.nan)

        return stack, feature_group["_rank"].values

    # check if support region is on- or off-diagonal
    if len(support) == 2:
        region1, region2 = support
    else:
        region1 = region2 = support

    # check if features are on- or off-diagonal
    if "start" in feature_group:
        s1 = feature_group["start"].values
        e1 = feature_group["end"].values
        s2, e2 = s1, e1
    else:
        s1 = feature_group["start1"].values
        e1 = feature_group["end1"].values
        s2 = feature_group["start2"].values
        e2 = feature_group["end2"].values

    data = data_select(region1, region2)
    stack = list(map(partial(data_snip, data, region1, region2), zip(s1, e1, s2, e2)))

    return np.dstack(stack), feature_group["_rank"].values


def pileup_legacy(features, data_select, data_snip, map=map):
    """
    Handles on-diagonal and off-diagonal cases.

    Parameters
    ----------
    features : DataFrame
        Table of features. Requires columns ['chrom', 'start', 'end'].
        Or ['chrom1', 'start1', 'end1', 'chrom1', 'start2', 'end2'].
        start, end are bp coordinates.
        lo, hi are bin coordinates.

    data_select : callable
        Callable that takes a region as argument and returns
        the data, mask and bin offset of a support region

    data_snip : callable
        Callable that takes data, mask and a 2D bin span (lo1, hi1, lo2, hi2)
        and returns a snippet from the selected support region


    """
    if features["region"].isnull().any():
        warnings.warn(
            "Some features do not have view regions assigned! Some snips will be empty."
        )

    features = features.copy()
    features["region"] = features["region"].fillna(
        ""
    )  # fill in unanotated view regions with empty string
    features["_rank"] = range(len(features))

    # cumul_stack = []
    # orig_rank = []
    cumul_stack, orig_rank = zip(
        *map(
            partial(_pileup, data_select, data_snip),
            # Note that unannotated regions will form a separate group
            features.groupby("region", sort=False),
        )
    )

    # Restore the original rank of the input features
    cumul_stack = np.dstack(cumul_stack)
    orig_rank = np.concatenate(orig_rank)

    idx = np.argsort(orig_rank)
    cumul_stack = cumul_stack[:, :, idx]
    return cumul_stack


def pair_sites(sites, separation, slop):
    """
    Create "hand" intervals to the right and to the left of each site.
    Then join right hands with left hands to pair sites together.

    """
    from bioframe.tools import tsv, bedtools

    mids = (sites["start"] + sites["end"]) // 2
    left_hand = sites[["chrom"]].copy()
    left_hand["start"] = mids - separation - slop
    left_hand["end"] = mids - separation + slop
    left_hand["site_id"] = left_hand.index
    left_hand["direction"] = "L"
    left_hand["snip_mid"] = mids
    left_hand["snip_strand"] = sites["strand"]

    right_hand = sites[["chrom"]].copy()
    right_hand["start"] = mids + separation - slop
    right_hand["end"] = mids + separation + slop
    right_hand["site_id"] = right_hand.index
    right_hand["direction"] = "R"
    right_hand["snip_mid"] = mids
    right_hand["snip_strand"] = sites["strand"]

    # ignore out-of-bounds hands
    mask = (left_hand["start"] > 0) & (right_hand["start"] > 0)
    left_hand = left_hand[mask].copy()
    right_hand = right_hand[mask].copy()

    # intersect right hands (left anchor site)
    # with left hands (right anchor site)
    with tsv(right_hand) as R, tsv(left_hand) as L:
        out = bedtools.intersect(a=R.name, b=L.name, wa=True, wb=True)
        out.columns = [c + "_r" for c in right_hand.columns] + [
            c + "_l" for c in left_hand.columns
        ]
    return out


class CoolerSnipper:
    def __init__(self, clr, cooler_opts=None, view_df=None):

        # get chromosomes from cooler, if view_df not specified:
        if view_df is None:
            view_df = make_cooler_view(clr)
        else:
            # Make sure view_df is a proper viewframe
            try:
                _ = is_compatible_viewframe(
                        view_df,
                        clr,
                        check_sorting=True,
                        raise_errors=True,
                    )
            except Exception as e:
                raise ValueError("view_df is not a valid viewframe or incompatible") from e

        self.view_df = view_df.set_index("name")
        self.clr = clr
        self.binsize = self.clr.binsize
        self.offsets = {}
        self.pad = True
        self.cooler_opts = {} if cooler_opts is None else cooler_opts
        self.cooler_opts.setdefault("sparse", True)

    def select(self, region1, region2):
        region1_coords = self.view_df.loc[region1]
        region2_coords = self.view_df.loc[region2]
        self.offsets[region1] = self.clr.offset(region1_coords) - self.clr.offset(
            region1_coords[0]
        )
        self.offsets[region2] = self.clr.offset(region2_coords) - self.clr.offset(
            region2_coords[0]
        )
        matrix = self.clr.matrix(**self.cooler_opts).fetch(
            region1_coords, region2_coords
        )
        self._isnan1 = np.isnan(self.clr.bins()["weight"].fetch(region1_coords).values)
        self._isnan2 = np.isnan(self.clr.bins()["weight"].fetch(region2_coords).values)
        if self.cooler_opts["sparse"]:
            matrix = matrix.tocsr()
        return matrix

    def snip(self, matrix, region1, region2, tup):
        s1, e1, s2, e2 = tup
        offset1 = self.offsets[region1]
        offset2 = self.offsets[region2]
        binsize = self.binsize
        lo1, hi1 = (s1 // binsize) - offset1, (e1 // binsize) - offset1
        lo2, hi2 = (s2 // binsize) - offset2, (e2 // binsize) - offset2
        assert hi1 >= 0
        assert hi2 >= 0

        m, n = matrix.shape
        dm, dn = hi1 - lo1, hi2 - lo2
        out_of_bounds = False
        pad_left = pad_right = pad_bottom = pad_top = None
        if lo1 < 0:
            pad_bottom = -lo1
            out_of_bounds = True
        if lo2 < 0:
            pad_left = -lo2
            out_of_bounds = True
        if hi1 > m:
            pad_top = dm - (hi1 - m)
            out_of_bounds = True
        if hi2 > n:
            pad_right = dn - (hi2 - n)
            out_of_bounds = True

        if out_of_bounds:
            i0 = max(lo1, 0)
            i1 = min(hi1, m)
            j0 = max(lo2, 0)
            j1 = min(hi2, n)
            snippet = np.full((dm, dn), np.nan)
        #             snippet[pad_bottom:pad_top,
        #                     pad_left:pad_right] = matrix[i0:i1, j0:j1].toarray()
        else:
            snippet = matrix[lo1:hi1, lo2:hi2].toarray().astype("float")
            snippet[self._isnan1[lo1:hi1], :] = np.nan
            snippet[:, self._isnan2[lo2:hi2]] = np.nan
        return snippet


class ObsExpSnipper:
    def __init__(self, clr, expected, cooler_opts=None, view_df=None):
        self.clr = clr
        self.expected = expected

<<<<<<< HEAD
        # Detecting the columns for the detection of regions
        columns = expected.columns
        assert len(columns) > 0
        if ("region1" not in columns) or ("region2" not in columns):
            if ("chrom" in columns) or ("region" in columns):
                raise ValueError(
                    "Provided expected appears to have old format, it has to comply with the format of expected v1.0"
                )
            else:
                raise ValueError(
                    "Please check the expected dataframe, it has to comply with the format of expected v1.0"
                )

=======
>>>>>>> 5ec504ff
        # get chromosomes from cooler, if view_df not specified:
        if view_df is None:
            view_df = make_cooler_view(clr)
        else:
            # Make sure view_df is a proper viewframe
            try:
                _ = is_compatible_viewframe(
                        view_df,
                        clr,
                        check_sorting=True,
                        raise_errors=True,
                    )
            except Exception as e:
                raise ValueError("view_df is not a valid viewframe or incompatible") from e
        # make sure expected is compatible
        try:
            _ = is_compatible_expected(
                    expected,
                    "cis",
                    view_df,
                    verify_cooler=clr,
                    expected_value_cols=["balanced.avg", ],
                    raise_errors=True
                )
        except Exception as e:
            raise ValueError("provided expected is not valid") from e

        self.view_df = view_df.set_index("name")
<<<<<<< HEAD

        for (name1, name2), group in self.expected.groupby(["region1", "region2"]):
            if name1 != name2:
                raise ValueError(
                    "Only symmetric regions a supported, e.g. chromosomes, arms, etc"
                )
            n_diags = group.shape[0]
            region = self.view_df.loc[name1]
            lo, hi = self.clr.extent(region)
            if n_diags != (hi - lo):
                raise ValueError(
                    "Region shape mismatch between expected and cooler. "
                    "Are they using the same resolution?"
                )

=======
>>>>>>> 5ec504ff
        self.binsize = self.clr.binsize
        self.offsets = {}
        self.pad = True
        self.cooler_opts = {} if cooler_opts is None else cooler_opts
        self.cooler_opts.setdefault("sparse", True)

    def select(self, region1, region2):
        if not region1 == region2:
            raise ValueError("ObsExpSnipper is implemented for cis contacts only.")
        region1_coords = self.view_df.loc[region1]
        region2_coords = self.view_df.loc[region2]
        self.offsets[region1] = self.clr.offset(region1_coords) - self.clr.offset(
            region1_coords[0]
        )
        self.offsets[region2] = self.clr.offset(region2_coords) - self.clr.offset(
            region2_coords[0]
        )
        matrix = self.clr.matrix(**self.cooler_opts).fetch(
            region1_coords, region2_coords
        )
        if self.cooler_opts["sparse"]:
            matrix = matrix.tocsr()
        self._isnan1 = np.isnan(self.clr.bins()["weight"].fetch(region1_coords).values)
        self._isnan2 = np.isnan(self.clr.bins()["weight"].fetch(region2_coords).values)
        self._expected = LazyToeplitz(
<<<<<<< HEAD
            self.expected.groupby(["region1", "region2"])
            .get_group((region1, region2))["balanced.avg"]
            .values
=======
            self.expected.groupby(["region1", "region2"]).get_group((region1, region2))["balanced.avg"].values
>>>>>>> 5ec504ff
        )
        return matrix

    def snip(self, matrix, region1, region2, tup):
        s1, e1, s2, e2 = tup
        offset1 = self.offsets[region1]
        offset2 = self.offsets[region2]
        binsize = self.binsize
        lo1, hi1 = (s1 // binsize) - offset1, (e1 // binsize) - offset1
        lo2, hi2 = (s2 // binsize) - offset2, (e2 // binsize) - offset2
        assert hi1 >= 0
        assert hi2 >= 0

        m, n = matrix.shape
        dm, dn = hi1 - lo1, hi2 - lo2
        out_of_bounds = False
        pad_left = pad_right = pad_bottom = pad_top = None
        if lo1 < 0:
            pad_bottom = -lo1
            out_of_bounds = True
        if lo2 < 0:
            pad_left = -lo2
            out_of_bounds = True
        if hi1 > m:
            pad_top = dm - (hi1 - m)
            out_of_bounds = True
        if hi2 > n:
            pad_right = dn - (hi2 - n)
            out_of_bounds = True

        if out_of_bounds:
            i0 = max(lo1, 0)
            i1 = min(hi1, m)
            j0 = max(lo2, 0)
            j1 = min(hi2, n)
            return np.full((dm, dn), np.nan)
        #             snippet[pad_bottom:pad_top,
        #                     pad_left:pad_right] = matrix[i0:i1, j0:j1].toarray()
        else:
            snippet = matrix[lo1:hi1, lo2:hi2].toarray()
            snippet[self._isnan1[lo1:hi1], :] = np.nan
            snippet[:, self._isnan2[lo2:hi2]] = np.nan

        e = self._expected[lo1:hi1, lo2:hi2]
        return snippet / e


class ExpectedSnipper:
    def __init__(self, clr, expected, view_df=None):
        self.clr = clr
        self.expected = expected
<<<<<<< HEAD
        # Detecting the columns for the detection of regions
        columns = expected.columns
        assert len(columns) > 0
        if ("region1" not in columns) or ("region2" not in columns):
            if ("chrom" in columns) or ("region" in columns):
                raise ValueError(
                    "Provided expected appears to have old format, it has to comply with the format of expected v1.0"
                )
            else:
                raise ValueError(
                    "Please check the expected dataframe, it has to comply with the format of expected v1.0"
                )
=======
>>>>>>> 5ec504ff

        # get chromosomes from cooler, if view_df not specified:
        if view_df is None:
            view_df = make_cooler_view(clr)
        else:
<<<<<<< HEAD
            # appropriate viewframe checks:
            if not bioframe.is_viewframe(view_df):
                raise ValueError("view_df is not a valid viewframe.")
            if not bioframe.is_contained(
                view_df, bioframe.make_viewframe(clr.chromsizes)
            ):
                raise ValueError(
                    "view_df is out of the bounds of chromosomes in cooler."
                )
        self.view_df = view_df.set_index("name")

        for (name1, name2), group in self.expected.groupby(["region1", "region2"]):
            if name1 != name2:
                raise ValueError(
                    "Only symmetric regions a supported, e.g. chromosomes, arms, etc"
                )
            n_diags = group.shape[0]
            region = self.view_df.loc[name1]
            lo, hi = self.clr.extent(region)
            if n_diags != (hi - lo):
                raise ValueError(
                    "Region shape mismatch between expected and cooler. "
                    "Are they using the same resolution?"
                )
=======
            # Make sure view_df is a proper viewframe
            try:
                _ = is_compatible_viewframe(
                        view_df,
                        clr,
                        check_sorting=True,
                        raise_errors=True,
                    )
            except Exception as e:
                raise ValueError("view_df is not a valid viewframe or incompatible") from e
        # make sure expected is compatible
        try:
            _ = is_compatible_expected(
                    expected,
                    "cis",
                    view_df,
                    verify_cooler=clr,
                    expected_value_cols=["balanced.avg", ],
                    raise_errors=True
                )
        except Exception as e:
            raise ValueError("provided expected is not valid") from e
>>>>>>> 5ec504ff

        self.view_df = view_df.set_index("name")
        self.binsize = self.clr.binsize
        self.offsets = {}

    def select(self, region1, region2):
        if not region1 == region2:
            raise ValueError("ExpectedSnipper is implemented for cis contacts only.")
        region1_coords = self.view_df.loc[region1]
        region2_coords = self.view_df.loc[region2]
        self.offsets[region1] = self.clr.offset(region1_coords) - self.clr.offset(
            region1_coords[0]
        )
        self.offsets[region2] = self.clr.offset(region2_coords) - self.clr.offset(
            region2_coords[0]
        )
        self.m = np.diff(self.clr.extent(region1_coords))
        self.n = np.diff(self.clr.extent(region2_coords))
        self._expected = LazyToeplitz(
<<<<<<< HEAD
            self.expected.groupby(["region1", "region2"])
            .get_group((region1, region2))["balanced.avg"]
            .values
=======
            self.expected.groupby(["region1", "region2"]).get_group((region1, region2))["balanced.avg"].values
>>>>>>> 5ec504ff
        )
        return self._expected

    def snip(self, exp, region1, region2, tup):
        s1, e1, s2, e2 = tup
        offset1 = self.offsets[region1]
        offset2 = self.offsets[region2]
        binsize = self.binsize
        lo1, hi1 = (s1 // binsize) - offset1, (e1 // binsize) - offset1
        lo2, hi2 = (s2 // binsize) - offset2, (e2 // binsize) - offset2
        assert hi1 >= 0
        assert hi2 >= 0
        dm, dn = hi1 - lo1, hi2 - lo2

        if lo1 < 0 or lo2 < 0 or hi1 > self.m or hi2 > self.n:
            return np.full((dm, dn), np.nan)

        snippet = exp[lo1:hi1, lo2:hi2]
        return snippet


def pileup(
    clr,
    features_df,
    view_df=None,
    expected_df=None,
    flank=100_000,
    min_diag="auto", # TODO: implement
    clr_weight_name="weight", # TODO: implement
    force=False, # TODO: implement
    nproc=1,
):
    """
    Pileup features over the cooler.

    Parameters
    ----------
    clr : cooler.Cooler
        Cooler with Hi-C data
    features_df : pd.DataFrame
        Dataframe in bed or bedpe format: has to have 'chrom', 'start', 'end'
        or 'chrom1', 'start1', 'end1', 'chrom2', 'start2', 'end1' columns.
    view_df : pd.DataFrame
        Dataframe with the genomic view for this operation (has to match the
        expected_df, if provided)
    expected_df : pd.DataFrame
        Dataframe with the expected level of interactions at different
        genomic separations
    flank : int
        How much to flank the center of the features by, in bp
    min_diag: str or int (Not implemented)
        All diagonals of the matrix below this value are ignored. 'auto'
        tried to extract the value used during the matrix balancing,
        if it fails defaults to 2
    clr_weight_name : str (Not implemented)
        Value of the column that contains the balancing weights
    force : bool
        Allows start>end in the features (not implemented)
    nproc : str
        How many cores to use
    Returns
    -------
        np.ndarray: a stackup of all snippets corresponding to the features

    """

    if {"chrom", "start", "end"}.issubset(features_df.columns):
        feature_type = "bed"
    elif {"chrom1", "start1", "end1", "chrom2", "start2", "end1"}.issubset(
        features_df.columns
    ):
        feature_type = "bedpe"
    else:
        raise ValueError("Unknown feature_df format")
    if flank is not None:
        features_df = expand_align_features(
            features_df, flank, clr.binsize, format=feature_type
        )

    if view_df is None:
        view_df = bioframe.make_viewframe(clr.chromsizes)
    else:
        if not bioframe.is_contained(view_df, bioframe.make_viewframe(clr.chromsizes)):
            raise ValueError("view_df is out of the bounds of chromosomes in cooler.")

    features_df = assign_regions(features_df, view_df)

    # TODO Expected checks are now implemented in the snippers, maybe move them out to here
    # when there is a neat function?

    if expected_df is None:
        snipper = CoolerSnipper(clr, view_df=view_df)
    else:
        snipper = ObsExpSnipper(clr, expected_df, view_df=view_df)

    if nproc > 1:
        pool = multiprocessing.Pool(nproc)
        mymap = pool.map
    else:
        mymap = map
    stack = pileup_legacy(features_df, snipper.select, snipper.snip, map=mymap)

    if nproc > 1:
        pool.close()
    return stack<|MERGE_RESOLUTION|>--- conflicted
+++ resolved
@@ -374,22 +374,6 @@
         self.clr = clr
         self.expected = expected
 
-<<<<<<< HEAD
-        # Detecting the columns for the detection of regions
-        columns = expected.columns
-        assert len(columns) > 0
-        if ("region1" not in columns) or ("region2" not in columns):
-            if ("chrom" in columns) or ("region" in columns):
-                raise ValueError(
-                    "Provided expected appears to have old format, it has to comply with the format of expected v1.0"
-                )
-            else:
-                raise ValueError(
-                    "Please check the expected dataframe, it has to comply with the format of expected v1.0"
-                )
-
-=======
->>>>>>> 5ec504ff
         # get chromosomes from cooler, if view_df not specified:
         if view_df is None:
             view_df = make_cooler_view(clr)
@@ -418,24 +402,6 @@
             raise ValueError("provided expected is not valid") from e
 
         self.view_df = view_df.set_index("name")
-<<<<<<< HEAD
-
-        for (name1, name2), group in self.expected.groupby(["region1", "region2"]):
-            if name1 != name2:
-                raise ValueError(
-                    "Only symmetric regions a supported, e.g. chromosomes, arms, etc"
-                )
-            n_diags = group.shape[0]
-            region = self.view_df.loc[name1]
-            lo, hi = self.clr.extent(region)
-            if n_diags != (hi - lo):
-                raise ValueError(
-                    "Region shape mismatch between expected and cooler. "
-                    "Are they using the same resolution?"
-                )
-
-=======
->>>>>>> 5ec504ff
         self.binsize = self.clr.binsize
         self.offsets = {}
         self.pad = True
@@ -461,13 +427,9 @@
         self._isnan1 = np.isnan(self.clr.bins()["weight"].fetch(region1_coords).values)
         self._isnan2 = np.isnan(self.clr.bins()["weight"].fetch(region2_coords).values)
         self._expected = LazyToeplitz(
-<<<<<<< HEAD
             self.expected.groupby(["region1", "region2"])
             .get_group((region1, region2))["balanced.avg"]
             .values
-=======
-            self.expected.groupby(["region1", "region2"]).get_group((region1, region2))["balanced.avg"].values
->>>>>>> 5ec504ff
         )
         return matrix
 
@@ -519,52 +481,11 @@
     def __init__(self, clr, expected, view_df=None):
         self.clr = clr
         self.expected = expected
-<<<<<<< HEAD
-        # Detecting the columns for the detection of regions
-        columns = expected.columns
-        assert len(columns) > 0
-        if ("region1" not in columns) or ("region2" not in columns):
-            if ("chrom" in columns) or ("region" in columns):
-                raise ValueError(
-                    "Provided expected appears to have old format, it has to comply with the format of expected v1.0"
-                )
-            else:
-                raise ValueError(
-                    "Please check the expected dataframe, it has to comply with the format of expected v1.0"
-                )
-=======
->>>>>>> 5ec504ff
 
         # get chromosomes from cooler, if view_df not specified:
         if view_df is None:
             view_df = make_cooler_view(clr)
         else:
-<<<<<<< HEAD
-            # appropriate viewframe checks:
-            if not bioframe.is_viewframe(view_df):
-                raise ValueError("view_df is not a valid viewframe.")
-            if not bioframe.is_contained(
-                view_df, bioframe.make_viewframe(clr.chromsizes)
-            ):
-                raise ValueError(
-                    "view_df is out of the bounds of chromosomes in cooler."
-                )
-        self.view_df = view_df.set_index("name")
-
-        for (name1, name2), group in self.expected.groupby(["region1", "region2"]):
-            if name1 != name2:
-                raise ValueError(
-                    "Only symmetric regions a supported, e.g. chromosomes, arms, etc"
-                )
-            n_diags = group.shape[0]
-            region = self.view_df.loc[name1]
-            lo, hi = self.clr.extent(region)
-            if n_diags != (hi - lo):
-                raise ValueError(
-                    "Region shape mismatch between expected and cooler. "
-                    "Are they using the same resolution?"
-                )
-=======
             # Make sure view_df is a proper viewframe
             try:
                 _ = is_compatible_viewframe(
@@ -587,7 +508,6 @@
                 )
         except Exception as e:
             raise ValueError("provided expected is not valid") from e
->>>>>>> 5ec504ff
 
         self.view_df = view_df.set_index("name")
         self.binsize = self.clr.binsize
@@ -607,13 +527,9 @@
         self.m = np.diff(self.clr.extent(region1_coords))
         self.n = np.diff(self.clr.extent(region2_coords))
         self._expected = LazyToeplitz(
-<<<<<<< HEAD
             self.expected.groupby(["region1", "region2"])
             .get_group((region1, region2))["balanced.avg"]
             .values
-=======
-            self.expected.groupby(["region1", "region2"]).get_group((region1, region2))["balanced.avg"].values
->>>>>>> 5ec504ff
         )
         return self._expected
 
