--- conflicted
+++ resolved
@@ -299,7 +299,6 @@
     clip_percentile=99.9,
     sort_metric=None,
 ):
-<<<<<<< HEAD
     """
     Compute compartment eigenvector for a given cooler `clr` in a number of
     symmetric intra chromosomal regions (cis-regions), or for each chromosome.
@@ -370,26 +369,6 @@
         regions = list(bins["chrom"].unique()) # and check consistency
 
     regions = bioframe.parse_regions(regions, clr.chromsizes, force_UCSC_names=True) 
-=======
-    # Perform consitency checks.
-    if regions is None:
-        chroms_not_in_clr = [
-            chrom for chrom in bins["chrom"].unique() if chrom not in clr.chromsizes
-        ]
-
-        if len(chroms_not_in_clr) > 0:
-            raise ValueError(
-                "The following chromosomes are found in the bin table, but not "
-                "in the cooler: " + str(chroms_not_in_clr)
-            )
-
-    if regions is None:
-        regions = (
-            [(chrom, 0, clr.chromsizes[chrom]) for chrom in bins["chrom"].unique()]
-            if regions is None
-            else [bioframe.parse_region(r) for r in regions]
-        )
->>>>>>> 6e4a6df5
 
     ignore_diags = (
         clr._load_attrs("bins/weight").get("ignore_diags", 2)
@@ -403,7 +382,6 @@
 
     # bad_bins provided as absolute indices
     def _each(region):
-<<<<<<< HEAD
         A = clr.matrix(balance=balance).fetch(region[:3])
         if bad_bins is not None:
             # filter bad_bins for the region and turn relative:
@@ -416,9 +394,6 @@
                 A[bad_bins_region,:] = np.nan
 
         # phasing column in bins-table:
-=======
-        A = clr.matrix(balance=balance).fetch(region)
->>>>>>> 6e4a6df5
         if phasing_track_col and (phasing_track_col not in bins):
             raise ValueError(
                 'No column "{}" in the bin table'.format(phasing_track_col)
@@ -442,32 +417,12 @@
 
     eigvals_per_reg, eigvecs_per_reg = zip(*map(_each, regions))
 
-<<<<<<< HEAD
     for _, eigvecs, index in results:
         eigvec_table.at[index, eig_columns] = eigvecs.T
 
     eigvals = pd.DataFrame(
         index=regions["name"],
         data=np.vstack([eigval for eigval,_,_ in results]),
-=======
-    for region, eigvecs in zip(regions, eigvecs_per_reg):
-        idx = bioframe.select(bins, region).index
-        for i, eigvec in enumerate(eigvecs):
-            eigvec_table.loc[idx, "E" + str(i + 1)] = eigvec
-
-    region_strs = [
-        (
-            chrom
-            if (start == 0 and end == clr.chromsizes[chrom])
-            else "{}:{}-{}".format(chrom, start, end)
-        )
-        for chrom, start, end in regions
-    ]
-
-    eigvals = pd.DataFrame(
-        index=region_strs,
-        data=np.vstack(eigvals_per_reg),
->>>>>>> 6e4a6df5
         columns=["eigval" + str(i + 1) for i in range(n_eigs)],
     )
 
