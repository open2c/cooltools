--- conflicted
+++ resolved
@@ -7,14 +7,10 @@
 
 import click
 from . import cli
-<<<<<<< HEAD
-from ..lib.common import assign_regions, read_expected, read_viewframe
-=======
 from ..lib.common import assign_regions, \
                         read_expected, \
                         read_viewframe, \
                         make_cooler_view
->>>>>>> 5ec504ff
 from .. import dotfinder
 from . import util
 from .util import validate_csv
@@ -180,13 +176,6 @@
 
     #### Generate viewframes ####
     # 1:cooler_view_df. Generate viewframe from clr.chromsizes:
-<<<<<<< HEAD
-    cooler_view_df = bioframe.make_viewframe( clr.chromsizes )
-
-    # 2:view_df. Define global view for calculating calling dots
-    # use input "view" BED file or all chromosomes :
-    view_df = cooler_view_df if (view is None) else read_viewframe(view, cooler_view_df)
-=======
     cooler_view_df = make_cooler_view(clr)
 
     # 2:view_df. Define global view for calculating calling dots
@@ -195,7 +184,6 @@
         view_df = cooler_view_df
     else:
         view_df = read_viewframe(view, clr, check_sorting=True)
->>>>>>> 5ec504ff
 
     #### Read expected: ####
     expected_summary_cols = [expected_value_col, ]
