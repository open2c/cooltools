--- conflicted
+++ resolved
@@ -46,11 +46,7 @@
 @click.option(
     "--contact-type", "-t",
     help="compute expected for cis or trans region of a Hi-C map."
-<<<<<<< HEAD
     "trans-expected is calculated for pairwise combinations of specified regions.",
-=======
-    "Ignored when genomic-regions are provided",
->>>>>>> 0d8d3016
     type=click.Choice(["cis", "trans"]),
     default="cis",
     show_default=True,
@@ -58,13 +54,9 @@
 @click.option(
     "--regions",
     help="Path to a BED file containing genomic regions "
-<<<<<<< HEAD
     "for which expected will be calculated. Region names can"
     "be provided in a 4th column, otherwise UCSC notaion is used."
     "When not specified, expected is calculated for all chromosomes",
-=======
-    "for which expected will be calculated.",
->>>>>>> 0d8d3016
     type=click.Path(exists=True),
     required=False,
 )
@@ -121,16 +113,6 @@
     COOL_PATH : The paths to a .cool file with a balanced Hi-C map.
 
     """
-
-<<<<<<< HEAD
-=======
-    # if regions is not None:
-    #     raise NotImplementedError(
-    #         "Custom genomic regions for calculation of expected are not implemented in CLI,"
-    #         "use `cooltools.expected.blocksum/diagsum` functions."
-    #         )
-
->>>>>>> 0d8d3016
     if blacklist is not None:
         raise NotImplementedError(
             "Custom genomic regions for masking from calculation of expected"
@@ -142,41 +124,23 @@
     clr = cooler.Cooler(cool_path)
     if regions is None:
         regions = [(chrom, 0, clr.chromsizes[chrom]) for chrom in clr.chromnames]
-<<<<<<< HEAD
         regions = parse_regions(regions)
         regions["name"] = clr.chromnames
     else:
         regions_buf, names = util.sniff_for_header(regions)
         regions = pd.read_csv(regions_buf, sep="\t", header=None)
-=======
-        region_names = [chrom for chrom in clr.chromnames]
-    else:
-        regions_buf, names = util.sniff_for_header(regions)
-        if names is not None:
-            regions = pd.read_csv(regions_buf, skiprows=1, sep="\t", header=None)
-        else:
-            regions = pd.read_csv(regions_buf, sep="\t", header=None)
->>>>>>> 0d8d3016
         if regions.shape[1] not in (3, 4):
             raise ValueError(
                 "The region file does not have three or four tab-delimited columns."
                 "We expect a bed file with columns chrom, start, end, and optional name"
             )
         if regions.shape[1] == 4:
-<<<<<<< HEAD
             regions = regions.rename(columns={0:"chrom",1:"start",2:"end",3:"name"})
             regions = parse_regions(regions)
         else:
             regions = regions.rename(columns={0:"chrom",1:"start",2:"end"})
             regions["name"] = list(regions.apply(lambda x: "{}:{}-{}".format(*x), axis=1))
             regions = parse_regions(regions)
-=======
-            region_names = regions[:, 3]
-            regions = regions[:, :3]
-        else:
-            region_names = list(regions.apply(lambda x: "{}:{}-{}".format(*x), axis=1))
-        regions = [tuple(row)[:3] for i, row in regions.iterrows()]
->>>>>>> 0d8d3016
 
     # define transofrms - balanced and raw ('count') for now
     if balance:
@@ -207,14 +171,6 @@
                 chunksize=chunksize,
                 ignore_diags=ignore_diags,
                 map=map_,
-<<<<<<< HEAD
-=======
-            )
-            result = pd.concat(
-                [tables[region] for region in regions],
-                keys=[name for name in region_names],
-                names=["region"],
->>>>>>> 0d8d3016
             )
         elif contact_type == "trans":
             # prepare pairwise combinations of regions for trans-expected (blocksum):
@@ -222,32 +178,13 @@
             regions1, regions2 = zip(*regions_pairwise)
             result = expected.blocksum_asymm(
                 clr,
-<<<<<<< HEAD
                 regions1 = pd.DataFrame(regions1),
                 regions2 = pd.DataFrame(regions2),
-=======
-                regions,
->>>>>>> 0d8d3016
                 transforms=transforms,
                 weight_name=weight_name,
                 bad_bins=None,
                 chunksize=chunksize,
                 map=map_,
-<<<<<<< HEAD
-=======
-            )
-            result = pd.DataFrame(
-                [
-                    {
-                        "region1": region_names[regions.index(r1)],
-                        "region2": region_names[regions.index(r2)],
-                        **rec,
-                    }
-                    for (r1, r2), rec in records.items()
-                ],
-                columns=["region1", "region2", "n_valid", "count.sum"]
-                + [k + ".sum" for k in transforms.keys()],
->>>>>>> 0d8d3016
             )
     finally:
         if nproc > 1:
