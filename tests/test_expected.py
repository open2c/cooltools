--- conflicted
+++ resolved
@@ -2,10 +2,7 @@
 # import pandas as pd
 
 import numpy as np
-<<<<<<< HEAD
-=======
 import pandas as pd
->>>>>>> 51b95c3b
 from numpy import testing
 
 import bioframe
@@ -13,88 +10,6 @@
 import cooltools.expected
 from click.testing import CliRunner
 from cooltools.cli import cli
-
-from itertools import combinations
-
-# setup new testing infrasctructure for expected ...
-
-# rudimentary expected functions for dense matrices:
-
-
-def _diagsum_dense(matrix, ignore_diags=2, bad_bins=None):
-    """
-    function returning a diagsum list
-    for a square symmetric and dense matrix
-    it starts from the main diagonal and goes
-    until the upper right element - the furthermost diagonal.
-    """
-    mat = matrix.copy().astype(float)
-    if bad_bins is not None:
-        mat[bad_bins, :] = np.nan
-        mat[:, bad_bins] = np.nan
-
-    # diagonal, starting from main one
-    # all the way to the upper right element
-    diags = range(len(mat))
-
-    return [
-        np.nanmean(mat.diagonal(i)) if (i >= ignore_diags) else np.nan for i in diags
-    ]
-
-
-def _diagsum_asymm_dense(matrix, bad_bin_rows=None, bad_bin_cols=None):
-    """
-    function returning a diagsum list
-    for an arbitrary dense matrix, with no
-    assumptions on symmetry.
-
-    it starts from the bottom left element, goes
-    through the "main" diagonal and to the upper
-    right element - the frther most diagonal.
-    """
-    mat = matrix.copy().astype(float)
-    if bad_bin_rows is not None:
-        mat[bad_bin_rows, :] = np.nan
-    elif bad_bin_cols is not None:
-        mat[:, bad_bin_cols] = np.nan
-
-    (mrows, mcols) = mat.shape
-
-    # diagonals of an arbitrary rectangle matrix
-    # negative diagonals are below the "main" one
-    diags = range(-mrows + 1, mcols)
-
-    return [np.nanmean(mat.diagonal(i)) for i in diags]
-    # flatexp_tomat = lambda e,m_like: toeplitz(e[m_like.shape[0]-1::-1],e[m_like.shape[0]-1:])
-
-
-def _blocksum_asymm_dense(matrix, bad_bin_rows=None, bad_bin_cols=None):
-    """
-    function returning a blocksum-based average
-    for an arbitrary dense matrix, with no
-    assumptions on symmetry.
-    """
-    mat = matrix.copy().astype(float)
-    if bad_bin_rows is not None:
-        mat[bad_bin_rows, :] = np.nan
-    elif bad_bin_cols is not None:
-        mat[:, bad_bin_cols] = np.nan
-
-    return np.nanmean(mat)
-
-
-# numpy.testing.assert_allclose(actual, desired, rtol=1e-07, atol=0, equal_nan=True, err_msg='', verbose=True)
-
-
-# common parameters:
-ignore_diags = 2
-weight_name = "weight"
-bad_bins = None
-chunksize = 10_000  # keep it small to engage chunking
-weight1 = weight_name + "1"
-weight2 = weight_name + "2"
-transforms = {"balanced": lambda p: p["count"] * p[weight1] * p[weight2]}
-
 
 from itertools import combinations
 
@@ -211,11 +126,7 @@
     # check results for every "region"
     grouped = res.groupby("region")
     for name, group in grouped:
-<<<<<<< HEAD
-        matrix = clr.matrix(balance=weight_name).fetch(name, name)
-=======
         matrix = clr.matrix(balance=weight_name).fetch(name)
->>>>>>> 51b95c3b
         testing.assert_allclose(
             actual=group["balanced.avg"].values,
             desired=_diagsum_dense(matrix, ignore_diags=2),
@@ -269,18 +180,6 @@
         weight_name=weight_name,
         bad_bins=bad_bins,
         chunksize=chunksize,
-<<<<<<< HEAD
-    )
-    # calculate average:
-    res["balanced.avg"] = res["balanced.sum"] / res["n_valid"]
-    # check results for every block , defined as region1/2
-    # should be simplified as there is 1 number per block only
-    grouped = res.groupby(["region1", "region2"])
-    for (name1, name2), group in grouped:
-        matrix = clr.matrix(balance=weight_name).fetch(name1, name2)
-        testing.assert_allclose(
-            actual=group["balanced.avg"].values,
-=======
     )
     # calculate average:
     res["balanced.avg"] = res["balanced.sum"] / res["n_valid"]
@@ -399,7 +298,6 @@
         matrix = clr.matrix(balance=weight_name).fetch(ucsc_region1, ucsc_region2)
         testing.assert_allclose(
             actual=trans_expected.loc[(region1_name, region2_name), "balanced.avg"],
->>>>>>> 51b95c3b
             desired=_blocksum_asymm_dense(matrix),
             # rtol=1e-07,
             # atol=0,
